--- conflicted
+++ resolved
@@ -2,11 +2,7 @@
   "manifest_version": 2,
   "name": "Passbolt Extension",
   "short_name": "passbolt",
-<<<<<<< HEAD
-  "version": "2.12.3",
-=======
   "version": "2.13.0",
->>>>>>> 390b6464
   "description": "Passbolt extension for the open source password manager for teams.",
   "icons": {
     "16": "icons/icon-16.png",
