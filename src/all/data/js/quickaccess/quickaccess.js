/**
 * Autofill.
 *
 * @copyright (c) 2019 Passbolt SA
 * @licence GNU Affero General Public License http://www.gnu.org/licenses/agpl-3.0.en.html
 */

var passbolt = passbolt || {};
passbolt.quickaccess = passbolt.quickaccess || {};

$(function () {
  /**
   * Fill the login form.
   *
   * @param {Object} formData
   * - {string} loginReqId The request id, to use in the response to complete the addon promise.
   * - {string} loginUsername The username to use
   * - {string} secret The password to use
   * - {string} url to get domain
   */
  const fillForm = function (formData) {
    try {
      // Validate the fillForm parameters
      validateData(formData);

      // Check the requested document, current active document is initiated from same origin
      if (!isRequestInitiatedFromSameOrigin(formData.url, document.location.origin)) {
        throw new Error('The request is not initiated from same origin');
      }

      // Get password element
      const passwordElement = getPasswordElement(formData);
      let usernameElement = null;
      // If password element exists
      // Get username element by using `password's` parent element as reference
      if (passwordElement !== null) {
        usernameElement = getUsernameElementBasedOnPasswordElement(formData, passwordElement.parentElement);
        // If username element exists, fill username
        if (usernameElement !== null) {
          fillInputField(usernameElement, formData.username);
        }
        // Fill password
        fillInputField(passwordElement, formData.secret);
      } else {
        // When no password element found on the page
        // Check for the username element by giving `document` as reference
        usernameElement = getUsernameElement(formData, document);
        // If username element exists, fill username
        if (usernameElement !== null) {
          fillInputField(usernameElement, formData.username);
        } else {
          throw new Error('Unable to find the username element on this page.');
        }
      }
      // Throw an error when no password and username elements found on the page
      if (passwordElement === null && usernameElement === null) {
        throw new Error('Unable to find the input elements on this page.');
      } else {
        // Success message
        passbolt.message.emit(formData.requestId, 'SUCCESS');
      }
    } catch (error) {
      console.error(error);
      passbolt.message.emit(formData.requestId, 'ERROR', { name: "Error", message: error.message });
    }
  };

  /**
   * Check the requested document, top document and an iframe form is initiated from same domain.
   *
   * @param {string} requestedUrl The requested document url
   * @param {string} documentUrl The current active document url
   * @return {Boolean} true
   */
  const isRequestInitiatedFromSameOrigin = function (requestedUrl, documentUrl) {
    // requestedUrl - from quickaccess
    const parsedRequestedUrl = new URL(requestedUrl);
    // Request initiated document origin
    const requestedOrigin = parsedRequestedUrl.origin;
    // documentUrl - from current active page
    const parsedDocumentUrl = new URL(documentUrl);
    // Top level document/an iframe document origin
    const documentOrigin = parsedDocumentUrl.origin;

    // Requested document and top/iframe document origin is same
    return requestedOrigin === documentOrigin;
  };

  /**
   * Validate the fillForm parameters
   * @param {string} requestId The autofill request id parameter
   * @param {string} username The autofill request username paramater
   * @param {string} secret The autofill request secret paramater
   * @param {url} url The autofill request url paramater
   */
  const validateData = function (formData) {
    const { requestId, username, secret, url } = formData;
    if (typeof requestId !== 'string') {
      throw new Error('The parameter requestId is not valid');
    }
    if (typeof username !== 'string') {
      throw new Error('The parameter username is not valid');
    }
    if (typeof secret !== 'string') {
      throw new Error('The parameter secret is not valid');
    }
    if (typeof url !== 'string') {
      throw new Error('The parameter url is not valid');
    }
  };

  /**
   * Fill form field.
   * @param {DomElement} element The element to fill
   * @param {string} value The value to use
   */
  const fillInputField = function (element, value) {
    // In order to ensure a high level of compatibility with most forms (even ones
    // controlled by javascript), the process needs to simulate how a user will
    // interact with the form:
    // 1. Focus the element by clicking on it;
    // 2. Once focused, trigger an input event to change the value of the field.

    if (element || '') {
      element.addEventListener('click', function clickHandler(event) {
        fireEvent.input(element, { target: { value } });
        event.target.removeEventListener(event.type, clickHandler);  // Remove the event listener after it has fired
      }, false);
      fireEvent.click(element, { button: 0 });
    }
  };

  /**
   * Get input elements from an iframe
   * @param {string} type - either `password` or `username` to find elements
   * @param {Object} formData - to check same origin request
   */
  const getInputElementFromIframe = function (type, formData) {
    const iframes = document.querySelectorAll("iframe");
    let inputElement = null;
    for (let i in iframes) {
      // Get accessible iframe document
      const contentDocument = getAccessedIframeContentDocument(iframes[i]);
      if (!contentDocument) {
        // The iframe document is not accessible.
        // It is the case when the iframe is protected by CSP.
        continue;
      } else {
        // Proceed to search input elements in the iframe document
        // When it's accessible cross check whether the iframe is requested from same origin.
        if (isRequestInitiatedFromSameOrigin(formData.url, contentDocument.location.origin)) {
          inputElement = findInputElementInIframe(type, contentDocument);
          if (inputElement || '') {
            break;
          }
        }
      }
    }
    return inputElement;
  };

  /**
   * Returns an accessible iframe document in the page
   * @param {DomElement} ifram found on the page
   * @return {DomElement} iframe document
   */
  const getAccessedIframeContentDocument = function (iframe) {
    let iframeContentDocument = null;
    try {
      iframeContentDocument = iframe.contentDocument;
    } catch (error) {
      console.error(error);
    }
    return iframeContentDocument;
  };

  /**
  * Returns an input element in the iframe
  * @param {string} type - either `password` or `username` to find elements
  * @param {DomElement} iframe document to start the search.
  * @return {DomElement} iframe document
  */
  const findInputElementInIframe = function (type, iframeDocument) {
    let inputElement = null;
    if (type === 'password') {
      inputElement = $(iframeDocument).find("input[type='password']:visible:enabled");
      //  Password element has been found.
      if (inputElement.length) {
        return inputElement[0];
      }
    } else if (type === 'username') {
      inputElement = $(iframeDocument).find("input[type='text']:visible:enabled, input[type='email']:visible:enabled");
      if (inputElement.length) {
        // When username element found, extract it from an array of dom elements.
        inputElement = extractUsernameElementWithFallback(inputElement);
        //  Username element has been found.
        if (inputElement) {
          return inputElement;
        }
      }
    }
    return null;
  };

  /**
   * Find the password element on the page.
   * @return {DomElement/null}
   */
  const getPasswordElement = function (formData) {
    const passwordElements = $(document).find("input[type='password']:visible:enabled");
    let passwordElement = null;

    // A password element has been found.
    if (passwordElements.length) {
      passwordElement = passwordElements[0];
    } else {
      // If no password element found on the page, the login form could be served by an iframe.
      // Search the password element in the page iframes. By instance reddit.com login page serves its login
      // form in an iframe.
      passwordElement = getInputElementFromIframe('password', formData);
    }
    return passwordElement;
  };

  /**
   * Find the username element on the page based on password's parent as reference element.
   * @param {DomElement} referenceElement The element reference to start the search.
   * @return {DomElement/null}
   */
  const getUsernameElementBasedOnPasswordElement = function (formData, referenceElement) {
    // No parent element found.
    if (referenceElement || '') {
      const parentElement = referenceElement.parentElement;
      if (!parentElement) {
        return null;
      }
    }

    let usernameElement = null;

    // The username field can be an input field of type email or text.
    const elements = $(referenceElement).find("input[type='text']:visible:enabled, input[type='email']:visible:enabled");

    // No input fields found in the reference element.
    // Search in the parent.
    if (!elements.length) {
      return getUsernameElementBasedOnPasswordElement(formData, referenceElement.parentElement);
    } else {
      // When username element found, extract it from an array of dom elements.
      usernameElement = extractUsernameElementWithFallback(elements);
    }

    // If no username/email element found on the page, the login form could be served by an iframe.
    // Search the username/email element in the page iframes. By instance reddit.com signup page serves its login
    // form in an iframe.
    if (!usernameElement) {
      usernameElement = getInputElementFromIframe('username', formData);
    }

    // A username element has been found.
    return usernameElement;
  };

  /**
   * Find the username element on the page.
   * @param {DomElement} fallbackUsernameElement The element reference to start the search.
   * @return {DomElement/null}
   */
  const getUsernameElement = function (formData, fallbackUsernameElement) {

    let usernameElement = null;

    // The username field can be an input field of type email or text.
    const elements = $(fallbackUsernameElement).find("input[type='text']:visible:enabled, input[type='email']:visible:enabled");

    // When username element found, extract it from an array of dom elements.
    if (elements.length) {
      usernameElement = extractUsernameElementWithFallback(elements);
    } else {
      // If no username/email element found on the page, the login form could be served by an iframe.
      // Search the username/email element in the page iframes. By instance reddit.com signup page serves its login
      // form in an iframe.
      usernameElement = getInputElementFromIframe('username', formData);
    }

    // A username element has been found.
    return usernameElement;
  };

  /**
   * Extract the username element from an array of dom elements.
   * @param {array} elements An array of dom elements
   * @return {DomElement/null}
   */
  const extractUsernameElementWithFallback = function (elements) {
    let usernameElement = null;
    // Filter elements to find the field that has the highest odd to be the username field.
    const inputAttributes = ['id', 'class', 'name', 'placeholder'];
    // @todo Translations should be added in order to increase the algorithm success.
    const inputAttrValues = ['user', 'email', 'name', 'login'];

    // Iterate over visible input list to find the matching input based on filter elements.
    foundBreakPoint: {
      for (let i = 0; i < elements.length; i++) {
        const element = elements[i];
        for (let j = 0; j < inputAttributes.length; j++) {
          for (let k = 0; k < inputAttrValues.length; k++) {
            const matchedInput = $(element).filter(`input[${inputAttributes[j]}*='${inputAttrValues[k]}' i]`);
            if (matchedInput.length) {
              usernameElement = matchedInput[0];
              break foundBreakPoint;
            }
          }
        }
      }
    }

    // When filters fail to find matched elements on the page, use first element from an array of dom elements as username element
    if (!usernameElement) {
      usernameElement = elements[0];
    }

    // Return either matched username element based on filters or fallback element
    return usernameElement;
  };

  passbolt.quickaccess.bootstrap = function () {
    passbolt.message.on('passbolt.quickaccess.fill-form', function (requestId, username, secret, url) {
      const quickaccessFormData = { requestId, username, secret, url };
      fillForm(quickaccessFormData);
    });
  };
});

<<<<<<< HEAD
// result must be structured-clonable data
undefined;
=======
});

undefined; // result must be structured-clonable data
>>>>>>> 390b6464
<|MERGE_RESOLUTION|>--- conflicted
+++ resolved
@@ -330,13 +330,8 @@
       fillForm(quickaccessFormData);
     });
   };
+
 });
 
-<<<<<<< HEAD
 // result must be structured-clonable data
-undefined;
-=======
-});
-
-undefined; // result must be structured-clonable data
->>>>>>> 390b6464
+undefined;