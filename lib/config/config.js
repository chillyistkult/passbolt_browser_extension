--- conflicted
+++ resolved
@@ -1,16 +1,8 @@
-<<<<<<< HEAD
 var extId = "jid1-AI9Ae0ocGaCdsA";
 var config = {
+//	"url": "http://192.168.0.108/passbolt"
   "url": "http://passbolt.dev",
   "setupBootstrapUrl": "setup/install#" + extId
-=======
-var config = require("config/config");
-var Request = require("sdk/request").Request;
-
-var config = {
-//	"url": "http://192.168.0.108/passbolt"
-		url: "passbolt.dev"
->>>>>>> 10d30c76
 };
 
 for (var i in config) {
